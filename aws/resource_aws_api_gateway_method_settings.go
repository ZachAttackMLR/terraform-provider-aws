--- conflicted
+++ resolved
@@ -52,15 +52,12 @@
 						"logging_level": {
 							Type:     schema.TypeString,
 							Optional: true,
-<<<<<<< HEAD
+							Computed: true,
 							ValidateFunc: validation.StringInSlice([]string{
 								"OFF",
 								"ERROR",
 								"INFO",
-							}, false),
-=======
-							Computed: true,
->>>>>>> 7105daf3
+							}, false),              
 						},
 						"data_trace_enabled": {
 							Type:     schema.TypeBool,
@@ -100,15 +97,12 @@
 						"unauthorized_cache_control_header_strategy": {
 							Type:     schema.TypeString,
 							Optional: true,
-<<<<<<< HEAD
 							ValidateFunc: validation.StringInSlice([]string{
 								apigateway.UnauthorizedCacheControlHeaderStrategyFailWith403,
 								apigateway.UnauthorizedCacheControlHeaderStrategySucceedWithResponseHeader,
 								apigateway.UnauthorizedCacheControlHeaderStrategySucceedWithoutResponseHeader,
 							}, false),
-=======
-							Computed: true,
->>>>>>> 7105daf3
+							Computed: true,
 						},
 					},
 				},
@@ -161,22 +155,9 @@
 		return nil
 	}
 
-<<<<<<< HEAD
-	d.Set("settings.0.metrics_enabled", settings.MetricsEnabled)
-	d.Set("settings.0.logging_level", settings.LoggingLevel)
-	d.Set("settings.0.data_trace_enabled", settings.DataTraceEnabled)
-	d.Set("settings.0.throttling_burst_limit", settings.ThrottlingBurstLimit)
-	d.Set("settings.0.throttling_rate_limit", settings.ThrottlingRateLimit)
-	d.Set("settings.0.caching_enabled", settings.CachingEnabled)
-	d.Set("settings.0.cache_ttl_in_seconds", aws.Int64Value(settings.CacheTtlInSeconds))
-	d.Set("settings.0.cache_data_encrypted", settings.CacheDataEncrypted)
-	d.Set("settings.0.require_authorization_for_cache_control", settings.RequireAuthorizationForCacheControl)
-	d.Set("settings.0.unauthorized_cache_control_header_strategy", settings.UnauthorizedCacheControlHeaderStrategy)
-=======
 	if err := d.Set("settings", flattenAwsApiGatewayMethodSettings(settings)); err != nil {
 		return fmt.Errorf("error setting settings: %s", err)
 	}
->>>>>>> 7105daf3
 
 	return nil
 }
