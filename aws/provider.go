package aws

import (
	"bytes"
	"fmt"
	"log"

	"github.com/hashicorp/terraform/helper/hashcode"
	"github.com/hashicorp/terraform/helper/mutexkv"
	"github.com/hashicorp/terraform/helper/schema"
	"github.com/hashicorp/terraform/terraform"
	homedir "github.com/mitchellh/go-homedir"
)

// Provider returns a terraform.ResourceProvider.
func Provider() terraform.ResourceProvider {
	// TODO: Move the validation to this, requires conditional schemas
	// TODO: Move the configuration to this, requires validation

	// The actual provider
	return &schema.Provider{
		Schema: map[string]*schema.Schema{
			"access_key": {
				Type:        schema.TypeString,
				Optional:    true,
				Default:     "",
				Description: descriptions["access_key"],
			},

			"secret_key": {
				Type:        schema.TypeString,
				Optional:    true,
				Default:     "",
				Description: descriptions["secret_key"],
			},

			"profile": {
				Type:        schema.TypeString,
				Optional:    true,
				Default:     "",
				Description: descriptions["profile"],
			},

			"assume_role": assumeRoleSchema(),

			"shared_credentials_file": {
				Type:        schema.TypeString,
				Optional:    true,
				Default:     "",
				Description: descriptions["shared_credentials_file"],
			},

			"token": {
				Type:        schema.TypeString,
				Optional:    true,
				Default:     "",
				Description: descriptions["token"],
			},

			"region": {
				Type:     schema.TypeString,
				Required: true,
				DefaultFunc: schema.MultiEnvDefaultFunc([]string{
					"AWS_REGION",
					"AWS_DEFAULT_REGION",
				}, nil),
				Description:  descriptions["region"],
				InputDefault: "us-east-1",
			},

			"max_retries": {
				Type:        schema.TypeInt,
				Optional:    true,
				Default:     25,
				Description: descriptions["max_retries"],
			},

			"allowed_account_ids": {
				Type:          schema.TypeSet,
				Elem:          &schema.Schema{Type: schema.TypeString},
				Optional:      true,
				ConflictsWith: []string{"forbidden_account_ids"},
				Set:           schema.HashString,
			},

			"forbidden_account_ids": {
				Type:          schema.TypeSet,
				Elem:          &schema.Schema{Type: schema.TypeString},
				Optional:      true,
				ConflictsWith: []string{"allowed_account_ids"},
				Set:           schema.HashString,
			},

			"dynamodb_endpoint": {
				Type:        schema.TypeString,
				Optional:    true,
				Default:     "",
				Description: descriptions["dynamodb_endpoint"],
				Removed:     "Use `dynamodb` inside `endpoints` block instead",
			},

			"kinesis_endpoint": {
				Type:        schema.TypeString,
				Optional:    true,
				Default:     "",
				Description: descriptions["kinesis_endpoint"],
				Removed:     "Use `kinesis` inside `endpoints` block instead",
			},

			"endpoints": endpointsSchema(),

			"insecure": {
				Type:        schema.TypeBool,
				Optional:    true,
				Default:     false,
				Description: descriptions["insecure"],
			},

			"skip_credentials_validation": {
				Type:        schema.TypeBool,
				Optional:    true,
				Default:     false,
				Description: descriptions["skip_credentials_validation"],
			},

			"skip_get_ec2_platforms": {
				Type:        schema.TypeBool,
				Optional:    true,
				Default:     false,
				Description: descriptions["skip_get_ec2_platforms"],
			},

			"skip_region_validation": {
				Type:        schema.TypeBool,
				Optional:    true,
				Default:     false,
				Description: descriptions["skip_region_validation"],
			},

			"skip_requesting_account_id": {
				Type:        schema.TypeBool,
				Optional:    true,
				Default:     false,
				Description: descriptions["skip_requesting_account_id"],
			},

			"skip_metadata_api_check": {
				Type:        schema.TypeBool,
				Optional:    true,
				Default:     false,
				Description: descriptions["skip_metadata_api_check"],
			},

			"s3_force_path_style": {
				Type:        schema.TypeBool,
				Optional:    true,
				Default:     false,
				Description: descriptions["s3_force_path_style"],
			},
		},

		DataSourcesMap: map[string]*schema.Resource{
			"aws_acm_certificate":            dataSourceAwsAcmCertificate(),
			"aws_ami":                        dataSourceAwsAmi(),
			"aws_ami_ids":                    dataSourceAwsAmiIds(),
			"aws_autoscaling_groups":         dataSourceAwsAutoscalingGroups(),
			"aws_availability_zone":          dataSourceAwsAvailabilityZone(),
			"aws_availability_zones":         dataSourceAwsAvailabilityZones(),
			"aws_billing_service_account":    dataSourceAwsBillingServiceAccount(),
			"aws_caller_identity":            dataSourceAwsCallerIdentity(),
			"aws_canonical_user_id":          dataSourceAwsCanonicalUserId(),
			"aws_cloudformation_stack":       dataSourceAwsCloudFormationStack(),
			"aws_cloudtrail_service_account": dataSourceAwsCloudTrailServiceAccount(),
			"aws_db_instance":                dataSourceAwsDbInstance(),
			"aws_db_snapshot":                dataSourceAwsDbSnapshot(),
			"aws_dynamodb_table":             dataSourceAwsDynamoDbTable(),
			"aws_ebs_snapshot":               dataSourceAwsEbsSnapshot(),
			"aws_ebs_snapshot_ids":           dataSourceAwsEbsSnapshotIds(),
			"aws_ebs_volume":                 dataSourceAwsEbsVolume(),
			"aws_ecr_repository":             dataSourceAwsEcrRepository(),
			"aws_ecs_cluster":                dataSourceAwsEcsCluster(),
			"aws_ecs_container_definition":   dataSourceAwsEcsContainerDefinition(),
			"aws_ecs_task_definition":        dataSourceAwsEcsTaskDefinition(),
			"aws_efs_file_system":            dataSourceAwsEfsFileSystem(),
			"aws_efs_mount_target":           dataSourceAwsEfsMountTarget(),
			"aws_eip":                        dataSourceAwsEip(),
			"aws_elastic_beanstalk_solution_stack": dataSourceAwsElasticBeanstalkSolutionStack(),
			"aws_elasticache_cluster":              dataSourceAwsElastiCacheCluster(),
<<<<<<< HEAD
			"aws_elb":                              dataSourceAwsElb(),
=======
			"aws_elasticache_replication_group":    dataSourceAwsElasticacheReplicationGroup(),
>>>>>>> 9dbdfdd5
			"aws_elb_hosted_zone_id":               dataSourceAwsElbHostedZoneId(),
			"aws_elb_service_account":              dataSourceAwsElbServiceAccount(),
			"aws_iam_account_alias":                dataSourceAwsIamAccountAlias(),
			"aws_iam_group":                        dataSourceAwsIAMGroup(),
			"aws_iam_instance_profile":             dataSourceAwsIAMInstanceProfile(),
			"aws_iam_policy_document":              dataSourceAwsIamPolicyDocument(),
			"aws_iam_role":                         dataSourceAwsIAMRole(),
			"aws_iam_server_certificate":           dataSourceAwsIAMServerCertificate(),
			"aws_iam_user":                         dataSourceAwsIAMUser(),
			"aws_internet_gateway":                 dataSourceAwsInternetGateway(),
			"aws_instance":                         dataSourceAwsInstance(),
			"aws_ip_ranges":                        dataSourceAwsIPRanges(),
			"aws_kinesis_stream":                   dataSourceAwsKinesisStream(),
			"aws_kms_alias":                        dataSourceAwsKmsAlias(),
			"aws_kms_ciphertext":                   dataSourceAwsKmsCiphertext(),
			"aws_kms_secret":                       dataSourceAwsKmsSecret(),
			"aws_nat_gateway":                      dataSourceAwsNatGateway(),
			"aws_partition":                        dataSourceAwsPartition(),
			"aws_prefix_list":                      dataSourceAwsPrefixList(),
			"aws_rds_cluster":                      dataSourceAwsRdsCluster(),
			"aws_redshift_service_account":         dataSourceAwsRedshiftServiceAccount(),
			"aws_region":                           dataSourceAwsRegion(),
			"aws_route_table":                      dataSourceAwsRouteTable(),
			"aws_route53_zone":                     dataSourceAwsRoute53Zone(),
			"aws_s3_bucket":                        dataSourceAwsS3Bucket(),
			"aws_s3_bucket_object":                 dataSourceAwsS3BucketObject(),
			"aws_sns_topic":                        dataSourceAwsSnsTopic(),
			"aws_ssm_parameter":                    dataSourceAwsSsmParameter(),
			"aws_subnet":                           dataSourceAwsSubnet(),
			"aws_subnet_ids":                       dataSourceAwsSubnetIDs(),
			"aws_security_group":                   dataSourceAwsSecurityGroup(),
			"aws_vpc":                              dataSourceAwsVpc(),
			"aws_vpc_endpoint":                     dataSourceAwsVpcEndpoint(),
			"aws_vpc_endpoint_service":             dataSourceAwsVpcEndpointService(),
			"aws_vpc_peering_connection":           dataSourceAwsVpcPeeringConnection(),
			"aws_vpn_gateway":                      dataSourceAwsVpnGateway(),

			// Adding the Aliases for the ALB -> LB Rename
			"aws_lb":               dataSourceAwsLb(),
			"aws_alb":              dataSourceAwsLb(),
			"aws_lb_listener":      dataSourceAwsLbListener(),
			"aws_alb_listener":     dataSourceAwsLbListener(),
			"aws_lb_target_group":  dataSourceAwsLbTargetGroup(),
			"aws_alb_target_group": dataSourceAwsLbTargetGroup(),
		},

		ResourcesMap: map[string]*schema.Resource{
			"aws_ami":                                      resourceAwsAmi(),
			"aws_ami_copy":                                 resourceAwsAmiCopy(),
			"aws_ami_from_instance":                        resourceAwsAmiFromInstance(),
			"aws_ami_launch_permission":                    resourceAwsAmiLaunchPermission(),
			"aws_api_gateway_account":                      resourceAwsApiGatewayAccount(),
			"aws_api_gateway_api_key":                      resourceAwsApiGatewayApiKey(),
			"aws_api_gateway_authorizer":                   resourceAwsApiGatewayAuthorizer(),
			"aws_api_gateway_base_path_mapping":            resourceAwsApiGatewayBasePathMapping(),
			"aws_api_gateway_client_certificate":           resourceAwsApiGatewayClientCertificate(),
			"aws_api_gateway_deployment":                   resourceAwsApiGatewayDeployment(),
			"aws_api_gateway_domain_name":                  resourceAwsApiGatewayDomainName(),
			"aws_api_gateway_gateway_response":             resourceAwsApiGatewayGatewayResponse(),
			"aws_api_gateway_integration":                  resourceAwsApiGatewayIntegration(),
			"aws_api_gateway_integration_response":         resourceAwsApiGatewayIntegrationResponse(),
			"aws_api_gateway_method":                       resourceAwsApiGatewayMethod(),
			"aws_api_gateway_method_response":              resourceAwsApiGatewayMethodResponse(),
			"aws_api_gateway_method_settings":              resourceAwsApiGatewayMethodSettings(),
			"aws_api_gateway_model":                        resourceAwsApiGatewayModel(),
			"aws_api_gateway_request_validator":            resourceAwsApiGatewayRequestValidator(),
			"aws_api_gateway_resource":                     resourceAwsApiGatewayResource(),
			"aws_api_gateway_rest_api":                     resourceAwsApiGatewayRestApi(),
			"aws_api_gateway_stage":                        resourceAwsApiGatewayStage(),
			"aws_api_gateway_usage_plan":                   resourceAwsApiGatewayUsagePlan(),
			"aws_api_gateway_usage_plan_key":               resourceAwsApiGatewayUsagePlanKey(),
			"aws_app_cookie_stickiness_policy":             resourceAwsAppCookieStickinessPolicy(),
			"aws_appautoscaling_target":                    resourceAwsAppautoscalingTarget(),
			"aws_appautoscaling_policy":                    resourceAwsAppautoscalingPolicy(),
			"aws_athena_database":                          resourceAwsAthenaDatabase(),
			"aws_athena_named_query":                       resourceAwsAthenaNamedQuery(),
			"aws_autoscaling_attachment":                   resourceAwsAutoscalingAttachment(),
			"aws_autoscaling_group":                        resourceAwsAutoscalingGroup(),
			"aws_autoscaling_notification":                 resourceAwsAutoscalingNotification(),
			"aws_autoscaling_policy":                       resourceAwsAutoscalingPolicy(),
			"aws_autoscaling_schedule":                     resourceAwsAutoscalingSchedule(),
			"aws_cloudformation_stack":                     resourceAwsCloudFormationStack(),
			"aws_cloudfront_distribution":                  resourceAwsCloudFrontDistribution(),
			"aws_cloudfront_origin_access_identity":        resourceAwsCloudFrontOriginAccessIdentity(),
			"aws_cloudtrail":                               resourceAwsCloudTrail(),
			"aws_cloudwatch_event_rule":                    resourceAwsCloudWatchEventRule(),
			"aws_cloudwatch_event_target":                  resourceAwsCloudWatchEventTarget(),
			"aws_cloudwatch_log_destination":               resourceAwsCloudWatchLogDestination(),
			"aws_cloudwatch_log_destination_policy":        resourceAwsCloudWatchLogDestinationPolicy(),
			"aws_cloudwatch_log_group":                     resourceAwsCloudWatchLogGroup(),
			"aws_cloudwatch_log_metric_filter":             resourceAwsCloudWatchLogMetricFilter(),
			"aws_cloudwatch_log_stream":                    resourceAwsCloudWatchLogStream(),
			"aws_cloudwatch_log_subscription_filter":       resourceAwsCloudwatchLogSubscriptionFilter(),
			"aws_config_config_rule":                       resourceAwsConfigConfigRule(),
			"aws_config_configuration_recorder":            resourceAwsConfigConfigurationRecorder(),
			"aws_config_configuration_recorder_status":     resourceAwsConfigConfigurationRecorderStatus(),
			"aws_config_delivery_channel":                  resourceAwsConfigDeliveryChannel(),
			"aws_cognito_identity_pool":                    resourceAwsCognitoIdentityPool(),
			"aws_cognito_identity_pool_roles_attachment":   resourceAwsCognitoIdentityPoolRolesAttachment(),
			"aws_autoscaling_lifecycle_hook":               resourceAwsAutoscalingLifecycleHook(),
			"aws_cloudwatch_metric_alarm":                  resourceAwsCloudWatchMetricAlarm(),
			"aws_cloudwatch_dashboard":                     resourceAwsCloudWatchDashboard(),
			"aws_codedeploy_app":                           resourceAwsCodeDeployApp(),
			"aws_codedeploy_deployment_config":             resourceAwsCodeDeployDeploymentConfig(),
			"aws_codedeploy_deployment_group":              resourceAwsCodeDeployDeploymentGroup(),
			"aws_codecommit_repository":                    resourceAwsCodeCommitRepository(),
			"aws_codecommit_trigger":                       resourceAwsCodeCommitTrigger(),
			"aws_codebuild_project":                        resourceAwsCodeBuildProject(),
			"aws_codepipeline":                             resourceAwsCodePipeline(),
			"aws_customer_gateway":                         resourceAwsCustomerGateway(),
			"aws_db_event_subscription":                    resourceAwsDbEventSubscription(),
			"aws_db_instance":                              resourceAwsDbInstance(),
			"aws_db_option_group":                          resourceAwsDbOptionGroup(),
			"aws_db_parameter_group":                       resourceAwsDbParameterGroup(),
			"aws_db_security_group":                        resourceAwsDbSecurityGroup(),
			"aws_db_snapshot":                              resourceAwsDbSnapshot(),
			"aws_db_subnet_group":                          resourceAwsDbSubnetGroup(),
			"aws_devicefarm_project":                       resourceAwsDevicefarmProject(),
			"aws_directory_service_directory":              resourceAwsDirectoryServiceDirectory(),
			"aws_dms_certificate":                          resourceAwsDmsCertificate(),
			"aws_dms_endpoint":                             resourceAwsDmsEndpoint(),
			"aws_dms_replication_instance":                 resourceAwsDmsReplicationInstance(),
			"aws_dms_replication_subnet_group":             resourceAwsDmsReplicationSubnetGroup(),
			"aws_dms_replication_task":                     resourceAwsDmsReplicationTask(),
			"aws_dx_lag":                                   resourceAwsDxLag(),
			"aws_dx_connection":                            resourceAwsDxConnection(),
			"aws_dynamodb_table":                           resourceAwsDynamoDbTable(),
			"aws_ebs_snapshot":                             resourceAwsEbsSnapshot(),
			"aws_ebs_volume":                               resourceAwsEbsVolume(),
			"aws_ecr_lifecycle_policy":                     resourceAwsEcrLifecyclePolicy(),
			"aws_ecr_repository":                           resourceAwsEcrRepository(),
			"aws_ecr_repository_policy":                    resourceAwsEcrRepositoryPolicy(),
			"aws_ecs_cluster":                              resourceAwsEcsCluster(),
			"aws_ecs_service":                              resourceAwsEcsService(),
			"aws_ecs_task_definition":                      resourceAwsEcsTaskDefinition(),
			"aws_efs_file_system":                          resourceAwsEfsFileSystem(),
			"aws_efs_mount_target":                         resourceAwsEfsMountTarget(),
			"aws_egress_only_internet_gateway":             resourceAwsEgressOnlyInternetGateway(),
			"aws_eip":                                      resourceAwsEip(),
			"aws_eip_association":                          resourceAwsEipAssociation(),
			"aws_elasticache_cluster":                      resourceAwsElasticacheCluster(),
			"aws_elasticache_parameter_group":              resourceAwsElasticacheParameterGroup(),
			"aws_elasticache_replication_group":            resourceAwsElasticacheReplicationGroup(),
			"aws_elasticache_security_group":               resourceAwsElasticacheSecurityGroup(),
			"aws_elasticache_subnet_group":                 resourceAwsElasticacheSubnetGroup(),
			"aws_elastic_beanstalk_application":            resourceAwsElasticBeanstalkApplication(),
			"aws_elastic_beanstalk_application_version":    resourceAwsElasticBeanstalkApplicationVersion(),
			"aws_elastic_beanstalk_configuration_template": resourceAwsElasticBeanstalkConfigurationTemplate(),
			"aws_elastic_beanstalk_environment":            resourceAwsElasticBeanstalkEnvironment(),
			"aws_elasticsearch_domain":                     resourceAwsElasticSearchDomain(),
			"aws_elasticsearch_domain_policy":              resourceAwsElasticSearchDomainPolicy(),
			"aws_elastictranscoder_pipeline":               resourceAwsElasticTranscoderPipeline(),
			"aws_elastictranscoder_preset":                 resourceAwsElasticTranscoderPreset(),
			"aws_elb":                                      resourceAwsElb(),
			"aws_elb_attachment":                           resourceAwsElbAttachment(),
			"aws_emr_cluster":                              resourceAwsEMRCluster(),
			"aws_emr_instance_group":                       resourceAwsEMRInstanceGroup(),
			"aws_emr_security_configuration":               resourceAwsEMRSecurityConfiguration(),
			"aws_flow_log":                                 resourceAwsFlowLog(),
			"aws_glacier_vault":                            resourceAwsGlacierVault(),
			"aws_iam_access_key":                           resourceAwsIamAccessKey(),
			"aws_iam_account_alias":                        resourceAwsIamAccountAlias(),
			"aws_iam_account_password_policy":              resourceAwsIamAccountPasswordPolicy(),
			"aws_iam_group_policy":                         resourceAwsIamGroupPolicy(),
			"aws_iam_group":                                resourceAwsIamGroup(),
			"aws_iam_group_membership":                     resourceAwsIamGroupMembership(),
			"aws_iam_group_policy_attachment":              resourceAwsIamGroupPolicyAttachment(),
			"aws_iam_instance_profile":                     resourceAwsIamInstanceProfile(),
			"aws_iam_openid_connect_provider":              resourceAwsIamOpenIDConnectProvider(),
			"aws_iam_policy":                               resourceAwsIamPolicy(),
			"aws_iam_policy_attachment":                    resourceAwsIamPolicyAttachment(),
			"aws_iam_role_policy_attachment":               resourceAwsIamRolePolicyAttachment(),
			"aws_iam_role_policy":                          resourceAwsIamRolePolicy(),
			"aws_iam_role":                                 resourceAwsIamRole(),
			"aws_iam_saml_provider":                        resourceAwsIamSamlProvider(),
			"aws_iam_server_certificate":                   resourceAwsIAMServerCertificate(),
			"aws_iam_user_policy_attachment":               resourceAwsIamUserPolicyAttachment(),
			"aws_iam_user_policy":                          resourceAwsIamUserPolicy(),
			"aws_iam_user_ssh_key":                         resourceAwsIamUserSshKey(),
			"aws_iam_user":                                 resourceAwsIamUser(),
			"aws_iam_user_login_profile":                   resourceAwsIamUserLoginProfile(),
			"aws_inspector_assessment_target":              resourceAWSInspectorAssessmentTarget(),
			"aws_inspector_assessment_template":            resourceAWSInspectorAssessmentTemplate(),
			"aws_inspector_resource_group":                 resourceAWSInspectorResourceGroup(),
			"aws_instance":                                 resourceAwsInstance(),
			"aws_internet_gateway":                         resourceAwsInternetGateway(),
			"aws_iot_certificate":                          resourceAwsIotCertificate(),
			"aws_iot_policy":                               resourceAwsIotPolicy(),
			"aws_key_pair":                                 resourceAwsKeyPair(),
			"aws_kinesis_firehose_delivery_stream":         resourceAwsKinesisFirehoseDeliveryStream(),
			"aws_kinesis_stream":                           resourceAwsKinesisStream(),
			"aws_kms_alias":                                resourceAwsKmsAlias(),
			"aws_kms_key":                                  resourceAwsKmsKey(),
			"aws_lambda_function":                          resourceAwsLambdaFunction(),
			"aws_lambda_event_source_mapping":              resourceAwsLambdaEventSourceMapping(),
			"aws_lambda_alias":                             resourceAwsLambdaAlias(),
			"aws_lambda_permission":                        resourceAwsLambdaPermission(),
			"aws_launch_configuration":                     resourceAwsLaunchConfiguration(),
			"aws_lightsail_domain":                         resourceAwsLightsailDomain(),
			"aws_lightsail_instance":                       resourceAwsLightsailInstance(),
			"aws_lightsail_key_pair":                       resourceAwsLightsailKeyPair(),
			"aws_lightsail_static_ip":                      resourceAwsLightsailStaticIp(),
			"aws_lightsail_static_ip_attachment":           resourceAwsLightsailStaticIpAttachment(),
			"aws_lb_cookie_stickiness_policy":              resourceAwsLBCookieStickinessPolicy(),
			"aws_load_balancer_policy":                     resourceAwsLoadBalancerPolicy(),
			"aws_load_balancer_backend_server_policy":      resourceAwsLoadBalancerBackendServerPolicies(),
			"aws_load_balancer_listener_policy":            resourceAwsLoadBalancerListenerPolicies(),
			"aws_lb_ssl_negotiation_policy":                resourceAwsLBSSLNegotiationPolicy(),
			"aws_main_route_table_association":             resourceAwsMainRouteTableAssociation(),
			"aws_nat_gateway":                              resourceAwsNatGateway(),
			"aws_network_acl":                              resourceAwsNetworkAcl(),
			"aws_default_network_acl":                      resourceAwsDefaultNetworkAcl(),
			"aws_network_acl_rule":                         resourceAwsNetworkAclRule(),
			"aws_network_interface":                        resourceAwsNetworkInterface(),
			"aws_network_interface_attachment":             resourceAwsNetworkInterfaceAttachment(),
			"aws_opsworks_application":                     resourceAwsOpsworksApplication(),
			"aws_opsworks_stack":                           resourceAwsOpsworksStack(),
			"aws_opsworks_java_app_layer":                  resourceAwsOpsworksJavaAppLayer(),
			"aws_opsworks_haproxy_layer":                   resourceAwsOpsworksHaproxyLayer(),
			"aws_opsworks_static_web_layer":                resourceAwsOpsworksStaticWebLayer(),
			"aws_opsworks_php_app_layer":                   resourceAwsOpsworksPhpAppLayer(),
			"aws_opsworks_rails_app_layer":                 resourceAwsOpsworksRailsAppLayer(),
			"aws_opsworks_nodejs_app_layer":                resourceAwsOpsworksNodejsAppLayer(),
			"aws_opsworks_memcached_layer":                 resourceAwsOpsworksMemcachedLayer(),
			"aws_opsworks_mysql_layer":                     resourceAwsOpsworksMysqlLayer(),
			"aws_opsworks_ganglia_layer":                   resourceAwsOpsworksGangliaLayer(),
			"aws_opsworks_custom_layer":                    resourceAwsOpsworksCustomLayer(),
			"aws_opsworks_instance":                        resourceAwsOpsworksInstance(),
			"aws_opsworks_user_profile":                    resourceAwsOpsworksUserProfile(),
			"aws_opsworks_permission":                      resourceAwsOpsworksPermission(),
			"aws_opsworks_rds_db_instance":                 resourceAwsOpsworksRdsDbInstance(),
			"aws_placement_group":                          resourceAwsPlacementGroup(),
			"aws_proxy_protocol_policy":                    resourceAwsProxyProtocolPolicy(),
			"aws_rds_cluster":                              resourceAwsRDSCluster(),
			"aws_rds_cluster_instance":                     resourceAwsRDSClusterInstance(),
			"aws_rds_cluster_parameter_group":              resourceAwsRDSClusterParameterGroup(),
			"aws_redshift_cluster":                         resourceAwsRedshiftCluster(),
			"aws_redshift_security_group":                  resourceAwsRedshiftSecurityGroup(),
			"aws_redshift_parameter_group":                 resourceAwsRedshiftParameterGroup(),
			"aws_redshift_subnet_group":                    resourceAwsRedshiftSubnetGroup(),
			"aws_route53_delegation_set":                   resourceAwsRoute53DelegationSet(),
			"aws_route53_record":                           resourceAwsRoute53Record(),
			"aws_route53_zone_association":                 resourceAwsRoute53ZoneAssociation(),
			"aws_route53_zone":                             resourceAwsRoute53Zone(),
			"aws_route53_health_check":                     resourceAwsRoute53HealthCheck(),
			"aws_route":                                    resourceAwsRoute(),
			"aws_route_table":                              resourceAwsRouteTable(),
			"aws_default_route_table":                      resourceAwsDefaultRouteTable(),
			"aws_route_table_association":                  resourceAwsRouteTableAssociation(),
			"aws_ses_active_receipt_rule_set":              resourceAwsSesActiveReceiptRuleSet(),
			"aws_ses_domain_identity":                      resourceAwsSesDomainIdentity(),
			"aws_ses_domain_dkim":                          resourceAwsSesDomainDkim(),
			"aws_ses_receipt_filter":                       resourceAwsSesReceiptFilter(),
			"aws_ses_receipt_rule":                         resourceAwsSesReceiptRule(),
			"aws_ses_receipt_rule_set":                     resourceAwsSesReceiptRuleSet(),
			"aws_ses_configuration_set":                    resourceAwsSesConfigurationSet(),
			"aws_ses_event_destination":                    resourceAwsSesEventDestination(),
			"aws_ses_template":                             resourceAwsSesTemplate(),
			"aws_s3_bucket":                                resourceAwsS3Bucket(),
			"aws_s3_bucket_policy":                         resourceAwsS3BucketPolicy(),
			"aws_s3_bucket_object":                         resourceAwsS3BucketObject(),
			"aws_s3_bucket_notification":                   resourceAwsS3BucketNotification(),
			"aws_security_group":                           resourceAwsSecurityGroup(),
			"aws_network_interface_sg_attachment":          resourceAwsNetworkInterfaceSGAttachment(),
			"aws_default_security_group":                   resourceAwsDefaultSecurityGroup(),
			"aws_security_group_rule":                      resourceAwsSecurityGroupRule(),
			"aws_servicecatalog_portfolio":                 resourceAwsServiceCatalogPortfolio(),
			"aws_simpledb_domain":                          resourceAwsSimpleDBDomain(),
			"aws_ssm_activation":                           resourceAwsSsmActivation(),
			"aws_ssm_association":                          resourceAwsSsmAssociation(),
			"aws_ssm_document":                             resourceAwsSsmDocument(),
			"aws_ssm_maintenance_window":                   resourceAwsSsmMaintenanceWindow(),
			"aws_ssm_maintenance_window_target":            resourceAwsSsmMaintenanceWindowTarget(),
			"aws_ssm_maintenance_window_task":              resourceAwsSsmMaintenanceWindowTask(),
			"aws_ssm_patch_baseline":                       resourceAwsSsmPatchBaseline(),
			"aws_ssm_patch_group":                          resourceAwsSsmPatchGroup(),
			"aws_ssm_parameter":                            resourceAwsSsmParameter(),
			"aws_ssm_resource_data_sync":                   resourceAwsSsmResourceDataSync(),
			"aws_spot_datafeed_subscription":               resourceAwsSpotDataFeedSubscription(),
			"aws_spot_instance_request":                    resourceAwsSpotInstanceRequest(),
			"aws_spot_fleet_request":                       resourceAwsSpotFleetRequest(),
			"aws_sqs_queue":                                resourceAwsSqsQueue(),
			"aws_sqs_queue_policy":                         resourceAwsSqsQueuePolicy(),
			"aws_snapshot_create_volume_permission":        resourceAwsSnapshotCreateVolumePermission(),
			"aws_sns_topic":                                resourceAwsSnsTopic(),
			"aws_sns_topic_policy":                         resourceAwsSnsTopicPolicy(),
			"aws_sns_topic_subscription":                   resourceAwsSnsTopicSubscription(),
			"aws_sfn_activity":                             resourceAwsSfnActivity(),
			"aws_sfn_state_machine":                        resourceAwsSfnStateMachine(),
			"aws_default_subnet":                           resourceAwsDefaultSubnet(),
			"aws_subnet":                                   resourceAwsSubnet(),
			"aws_volume_attachment":                        resourceAwsVolumeAttachment(),
			"aws_vpc_dhcp_options_association":             resourceAwsVpcDhcpOptionsAssociation(),
			"aws_default_vpc_dhcp_options":                 resourceAwsDefaultVpcDhcpOptions(),
			"aws_vpc_dhcp_options":                         resourceAwsVpcDhcpOptions(),
			"aws_vpc_peering_connection":                   resourceAwsVpcPeeringConnection(),
			"aws_vpc_peering_connection_accepter":          resourceAwsVpcPeeringConnectionAccepter(),
			"aws_default_vpc":                              resourceAwsDefaultVpc(),
			"aws_vpc":                                      resourceAwsVpc(),
			"aws_vpc_endpoint":                             resourceAwsVpcEndpoint(),
			"aws_vpc_endpoint_route_table_association":     resourceAwsVpcEndpointRouteTableAssociation(),
			"aws_vpn_connection":                           resourceAwsVpnConnection(),
			"aws_vpn_connection_route":                     resourceAwsVpnConnectionRoute(),
			"aws_vpn_gateway":                              resourceAwsVpnGateway(),
			"aws_vpn_gateway_attachment":                   resourceAwsVpnGatewayAttachment(),
			"aws_vpn_gateway_route_propagation":            resourceAwsVpnGatewayRoutePropagation(),
			"aws_waf_byte_match_set":                       resourceAwsWafByteMatchSet(),
			"aws_waf_ipset":                                resourceAwsWafIPSet(),
			"aws_waf_rule":                                 resourceAwsWafRule(),
			"aws_waf_rate_based_rule":                      resourceAwsWafRateBasedRule(),
			"aws_waf_size_constraint_set":                  resourceAwsWafSizeConstraintSet(),
			"aws_waf_web_acl":                              resourceAwsWafWebAcl(),
			"aws_waf_xss_match_set":                        resourceAwsWafXssMatchSet(),
			"aws_waf_sql_injection_match_set":              resourceAwsWafSqlInjectionMatchSet(),
			"aws_wafregional_byte_match_set":               resourceAwsWafRegionalByteMatchSet(),
			"aws_wafregional_ipset":                        resourceAwsWafRegionalIPSet(),
			"aws_batch_compute_environment":                resourceAwsBatchComputeEnvironment(),
			"aws_batch_job_definition":                     resourceAwsBatchJobDefinition(),
			"aws_batch_job_queue":                          resourceAwsBatchJobQueue(),

			// ALBs are actually LBs because they can be type `network` or `application`
			// To avoid regressions, we will add a new resource for each and they both point
			// back to the old ALB version. IF the Terraform supported aliases for resources
			// this would be a whole lot simplier
			"aws_alb":                         resourceAwsLb(),
			"aws_lb":                          resourceAwsLb(),
			"aws_alb_listener":                resourceAwsLbListener(),
			"aws_lb_listener":                 resourceAwsLbListener(),
			"aws_alb_listener_rule":           resourceAwsLbbListenerRule(),
			"aws_lb_listener_rule":            resourceAwsLbbListenerRule(),
			"aws_alb_target_group":            resourceAwsLbTargetGroup(),
			"aws_lb_target_group":             resourceAwsLbTargetGroup(),
			"aws_alb_target_group_attachment": resourceAwsLbTargetGroupAttachment(),
			"aws_lb_target_group_attachment":  resourceAwsLbTargetGroupAttachment(),
		},
		ConfigureFunc: providerConfigure,
	}
}

var descriptions map[string]string

func init() {
	descriptions = map[string]string{
		"region": "The region where AWS operations will take place. Examples\n" +
			"are us-east-1, us-west-2, etc.",

		"access_key": "The access key for API operations. You can retrieve this\n" +
			"from the 'Security & Credentials' section of the AWS console.",

		"secret_key": "The secret key for API operations. You can retrieve this\n" +
			"from the 'Security & Credentials' section of the AWS console.",

		"profile": "The profile for API operations. If not set, the default profile\n" +
			"created with `aws configure` will be used.",

		"shared_credentials_file": "The path to the shared credentials file. If not set\n" +
			"this defaults to ~/.aws/credentials.",

		"token": "session token. A session token is only required if you are\n" +
			"using temporary security credentials.",

		"max_retries": "The maximum number of times an AWS API request is\n" +
			"being executed. If the API request still fails, an error is\n" +
			"thrown.",

		"cloudformation_endpoint": "Use this to override the default endpoint URL constructed from the `region`.\n",

		"cloudwatch_endpoint": "Use this to override the default endpoint URL constructed from the `region`.\n",

		"cloudwatchevents_endpoint": "Use this to override the default endpoint URL constructed from the `region`.\n",

		"cloudwatchlogs_endpoint": "Use this to override the default endpoint URL constructed from the `region`.\n",

		"devicefarm_endpoint": "Use this to override the default endpoint URL constructed from the `region`.\n",

		"dynamodb_endpoint": "Use this to override the default endpoint URL constructed from the `region`.\n" +
			"It's typically used to connect to dynamodb-local.",

		"kinesis_endpoint": "Use this to override the default endpoint URL constructed from the `region`.\n" +
			"It's typically used to connect to kinesalite.",

		"kms_endpoint": "Use this to override the default endpoint URL constructed from the `region`.\n",

		"iam_endpoint": "Use this to override the default endpoint URL constructed from the `region`.\n",

		"ec2_endpoint": "Use this to override the default endpoint URL constructed from the `region`.\n",

		"elb_endpoint": "Use this to override the default endpoint URL constructed from the `region`.\n",

		"rds_endpoint": "Use this to override the default endpoint URL constructed from the `region`.\n",

		"s3_endpoint": "Use this to override the default endpoint URL constructed from the `region`.\n",

		"sns_endpoint": "Use this to override the default endpoint URL constructed from the `region`.\n",

		"sqs_endpoint": "Use this to override the default endpoint URL constructed from the `region`.\n",

		"insecure": "Explicitly allow the provider to perform \"insecure\" SSL requests. If omitted," +
			"default value is `false`",

		"skip_credentials_validation": "Skip the credentials validation via STS API. " +
			"Used for AWS API implementations that do not have STS available/implemented.",

		"skip_get_ec2_platforms": "Skip getting the supported EC2 platforms. " +
			"Used by users that don't have ec2:DescribeAccountAttributes permissions.",

		"skip_region_validation": "Skip static validation of region name. " +
			"Used by users of alternative AWS-like APIs or users w/ access to regions that are not public (yet).",

		"skip_requesting_account_id": "Skip requesting the account ID. " +
			"Used for AWS API implementations that do not have IAM/STS API and/or metadata API.",

		"skip_medatadata_api_check": "Skip the AWS Metadata API check. " +
			"Used for AWS API implementations that do not have a metadata api endpoint.",

		"s3_force_path_style": "Set this to true to force the request to use path-style addressing,\n" +
			"i.e., http://s3.amazonaws.com/BUCKET/KEY. By default, the S3 client will\n" +
			"use virtual hosted bucket addressing when possible\n" +
			"(http://BUCKET.s3.amazonaws.com/KEY). Specific to the Amazon S3 service.",

		"assume_role_role_arn": "The ARN of an IAM role to assume prior to making API calls.",

		"assume_role_session_name": "The session name to use when assuming the role. If omitted," +
			" no session name is passed to the AssumeRole call.",

		"assume_role_external_id": "The external ID to use when assuming the role. If omitted," +
			" no external ID is passed to the AssumeRole call.",

		"assume_role_policy": "The permissions applied when assuming a role. You cannot use," +
			" this policy to grant further permissions that are in excess to those of the, " +
			" role that is being assumed.",
	}
}

func providerConfigure(d *schema.ResourceData) (interface{}, error) {
	config := Config{
		AccessKey:               d.Get("access_key").(string),
		SecretKey:               d.Get("secret_key").(string),
		Profile:                 d.Get("profile").(string),
		Token:                   d.Get("token").(string),
		Region:                  d.Get("region").(string),
		MaxRetries:              d.Get("max_retries").(int),
		Insecure:                d.Get("insecure").(bool),
		SkipCredsValidation:     d.Get("skip_credentials_validation").(bool),
		SkipGetEC2Platforms:     d.Get("skip_get_ec2_platforms").(bool),
		SkipRegionValidation:    d.Get("skip_region_validation").(bool),
		SkipRequestingAccountId: d.Get("skip_requesting_account_id").(bool),
		SkipMetadataApiCheck:    d.Get("skip_metadata_api_check").(bool),
		S3ForcePathStyle:        d.Get("s3_force_path_style").(bool),
	}

	// Set CredsFilename, expanding home directory
	credsPath, err := homedir.Expand(d.Get("shared_credentials_file").(string))
	if err != nil {
		return nil, err
	}
	config.CredsFilename = credsPath

	assumeRoleList := d.Get("assume_role").(*schema.Set).List()
	if len(assumeRoleList) == 1 {
		assumeRole := assumeRoleList[0].(map[string]interface{})
		config.AssumeRoleARN = assumeRole["role_arn"].(string)
		config.AssumeRoleSessionName = assumeRole["session_name"].(string)
		config.AssumeRoleExternalID = assumeRole["external_id"].(string)

		if v := assumeRole["policy"].(string); v != "" {
			config.AssumeRolePolicy = v
		}

		log.Printf("[INFO] assume_role configuration set: (ARN: %q, SessionID: %q, ExternalID: %q, Policy: %q)",
			config.AssumeRoleARN, config.AssumeRoleSessionName, config.AssumeRoleExternalID, config.AssumeRolePolicy)
	} else {
		log.Printf("[INFO] No assume_role block read from configuration")
	}

	endpointsSet := d.Get("endpoints").(*schema.Set)

	for _, endpointsSetI := range endpointsSet.List() {
		endpoints := endpointsSetI.(map[string]interface{})
		config.CloudFormationEndpoint = endpoints["cloudformation"].(string)
		config.CloudWatchEndpoint = endpoints["cloudwatch"].(string)
		config.CloudWatchEventsEndpoint = endpoints["cloudwatchevents"].(string)
		config.CloudWatchLogsEndpoint = endpoints["cloudwatchlogs"].(string)
		config.DeviceFarmEndpoint = endpoints["devicefarm"].(string)
		config.DynamoDBEndpoint = endpoints["dynamodb"].(string)
		config.Ec2Endpoint = endpoints["ec2"].(string)
		config.ElbEndpoint = endpoints["elb"].(string)
		config.IamEndpoint = endpoints["iam"].(string)
		config.KinesisEndpoint = endpoints["kinesis"].(string)
		config.KmsEndpoint = endpoints["kms"].(string)
		config.RdsEndpoint = endpoints["rds"].(string)
		config.S3Endpoint = endpoints["s3"].(string)
		config.SnsEndpoint = endpoints["sns"].(string)
		config.SqsEndpoint = endpoints["sqs"].(string)
	}

	if v, ok := d.GetOk("allowed_account_ids"); ok {
		config.AllowedAccountIds = v.(*schema.Set).List()
	}

	if v, ok := d.GetOk("forbidden_account_ids"); ok {
		config.ForbiddenAccountIds = v.(*schema.Set).List()
	}

	return config.Client()
}

// This is a global MutexKV for use within this plugin.
var awsMutexKV = mutexkv.NewMutexKV()

func assumeRoleSchema() *schema.Schema {
	return &schema.Schema{
		Type:     schema.TypeSet,
		Optional: true,
		MaxItems: 1,
		Elem: &schema.Resource{
			Schema: map[string]*schema.Schema{
				"role_arn": {
					Type:        schema.TypeString,
					Optional:    true,
					Description: descriptions["assume_role_role_arn"],
				},

				"session_name": {
					Type:        schema.TypeString,
					Optional:    true,
					Description: descriptions["assume_role_session_name"],
				},

				"external_id": {
					Type:        schema.TypeString,
					Optional:    true,
					Description: descriptions["assume_role_external_id"],
				},

				"policy": {
					Type:        schema.TypeString,
					Optional:    true,
					Description: descriptions["assume_role_policy"],
				},
			},
		},
	}
}

func endpointsSchema() *schema.Schema {
	return &schema.Schema{
		Type:     schema.TypeSet,
		Optional: true,
		Elem: &schema.Resource{
			Schema: map[string]*schema.Schema{
				"cloudwatch": {
					Type:        schema.TypeString,
					Optional:    true,
					Default:     "",
					Description: descriptions["cloudwatch_endpoint"],
				},
				"cloudwatchevents": {
					Type:        schema.TypeString,
					Optional:    true,
					Default:     "",
					Description: descriptions["cloudwatchevents_endpoint"],
				},
				"cloudwatchlogs": {
					Type:        schema.TypeString,
					Optional:    true,
					Default:     "",
					Description: descriptions["cloudwatchlogs_endpoint"],
				},
				"cloudformation": {
					Type:        schema.TypeString,
					Optional:    true,
					Default:     "",
					Description: descriptions["cloudformation_endpoint"],
				},
				"devicefarm": {
					Type:        schema.TypeString,
					Optional:    true,
					Default:     "",
					Description: descriptions["devicefarm_endpoint"],
				},
				"dynamodb": {
					Type:        schema.TypeString,
					Optional:    true,
					Default:     "",
					Description: descriptions["dynamodb_endpoint"],
				},
				"iam": {
					Type:        schema.TypeString,
					Optional:    true,
					Default:     "",
					Description: descriptions["iam_endpoint"],
				},

				"ec2": {
					Type:        schema.TypeString,
					Optional:    true,
					Default:     "",
					Description: descriptions["ec2_endpoint"],
				},

				"elb": {
					Type:        schema.TypeString,
					Optional:    true,
					Default:     "",
					Description: descriptions["elb_endpoint"],
				},
				"kinesis": {
					Type:        schema.TypeString,
					Optional:    true,
					Default:     "",
					Description: descriptions["kinesis_endpoint"],
				},
				"kms": {
					Type:        schema.TypeString,
					Optional:    true,
					Default:     "",
					Description: descriptions["kms_endpoint"],
				},
				"rds": {
					Type:        schema.TypeString,
					Optional:    true,
					Default:     "",
					Description: descriptions["rds_endpoint"],
				},
				"s3": {
					Type:        schema.TypeString,
					Optional:    true,
					Default:     "",
					Description: descriptions["s3_endpoint"],
				},
				"sns": {
					Type:        schema.TypeString,
					Optional:    true,
					Default:     "",
					Description: descriptions["sns_endpoint"],
				},
				"sqs": {
					Type:        schema.TypeString,
					Optional:    true,
					Default:     "",
					Description: descriptions["sqs_endpoint"],
				},
			},
		},
		Set: endpointsToHash,
	}
}

func endpointsToHash(v interface{}) int {
	var buf bytes.Buffer
	m := v.(map[string]interface{})
	buf.WriteString(fmt.Sprintf("%s-", m["cloudwatch"].(string)))
	buf.WriteString(fmt.Sprintf("%s-", m["cloudwatchevents"].(string)))
	buf.WriteString(fmt.Sprintf("%s-", m["cloudwatchlogs"].(string)))
	buf.WriteString(fmt.Sprintf("%s-", m["cloudformation"].(string)))
	buf.WriteString(fmt.Sprintf("%s-", m["devicefarm"].(string)))
	buf.WriteString(fmt.Sprintf("%s-", m["dynamodb"].(string)))
	buf.WriteString(fmt.Sprintf("%s-", m["iam"].(string)))
	buf.WriteString(fmt.Sprintf("%s-", m["ec2"].(string)))
	buf.WriteString(fmt.Sprintf("%s-", m["elb"].(string)))
	buf.WriteString(fmt.Sprintf("%s-", m["kinesis"].(string)))
	buf.WriteString(fmt.Sprintf("%s-", m["kms"].(string)))
	buf.WriteString(fmt.Sprintf("%s-", m["rds"].(string)))
	buf.WriteString(fmt.Sprintf("%s-", m["s3"].(string)))
	buf.WriteString(fmt.Sprintf("%s-", m["sns"].(string)))
	buf.WriteString(fmt.Sprintf("%s-", m["sqs"].(string)))

	return hashcode.String(buf.String())
}<|MERGE_RESOLUTION|>--- conflicted
+++ resolved
@@ -186,11 +186,8 @@
 			"aws_eip":                        dataSourceAwsEip(),
 			"aws_elastic_beanstalk_solution_stack": dataSourceAwsElasticBeanstalkSolutionStack(),
 			"aws_elasticache_cluster":              dataSourceAwsElastiCacheCluster(),
-<<<<<<< HEAD
 			"aws_elb":                              dataSourceAwsElb(),
-=======
 			"aws_elasticache_replication_group":    dataSourceAwsElasticacheReplicationGroup(),
->>>>>>> 9dbdfdd5
 			"aws_elb_hosted_zone_id":               dataSourceAwsElbHostedZoneId(),
 			"aws_elb_service_account":              dataSourceAwsElbServiceAccount(),
 			"aws_iam_account_alias":                dataSourceAwsIamAccountAlias(),
