--- conflicted
+++ resolved
@@ -464,7 +464,6 @@
 		return fmt.Errorf("Error modifying Client VPN endpoint: %s", err)
 	}
 
-<<<<<<< HEAD
 	if d.HasChange("network_association") {
 		o, n := d.GetChange("network_association")
 		os := o.(*schema.Set)
@@ -564,14 +563,12 @@
 		}
 	}
 
-=======
 	if err := setTags(conn, d); err != nil {
 		return err
 	}
 	d.SetPartial("tags")
 
 	d.Partial(false)
->>>>>>> 2b986917
 	return resourceAwsEc2ClientVpnEndpointRead(d, meta)
 }
 
